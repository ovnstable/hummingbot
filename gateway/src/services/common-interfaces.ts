import {
  Contract,
  Transaction,
  Wallet,
  ContractInterface,
  BigNumber,
  ethers,
} from 'ethers';
import { EthereumBase } from './ethereum-base';
import { Provider } from '@ethersproject/abstract-provider';
import { CurrencyAmount, Token, Trade } from '@uniswap/sdk';
import { Trade as UniswapV3Trade } from '@uniswap/v3-sdk';
import {
  TradeType,
  Currency,
  CurrencyAmount as UniswapCoreCurrencyAmount,
  Token as UniswapCoreToken,
  Fraction as UniswapFraction,
} from '@uniswap/sdk-core';
import {
  Token as TokenPangolin,
  CurrencyAmount as CurrencyAmountPangolin,
  Trade as TradePangolin,
  Fraction as PangolinFraction,
} from '@pangolindex/sdk';
import {
<<<<<<< HEAD
  Trade as SushiswapTrade,
  Token as SushiToken,
  CurrencyAmount as sushiCurrencyAmount,
  TradeType as SushiTradeType,
  Currency as SushiCurrency,
  Fraction as SushiFraction,
} from '@sushiswap/sdk';

export type Tokenish = Token | TokenPangolin | UniswapCoreToken | SushiToken;
export type UniswapishTrade =
  | Trade
  | TradePangolin
  | SushiswapTrade<
      SushiToken,
      SushiToken,
      SushiTradeType.EXACT_INPUT | SushiTradeType.EXACT_OUTPUT
    >
=======
  Token as TokenTraderjoe,
  CurrencyAmount as CurrencyAmountTraderjoe,
  Trade as TradeTraderjoe,
  Fraction as TraderjoeFraction,
} from '@traderjoe-xyz/sdk';
export type Tokenish =
  | Token
  | TokenPangolin
  | TokenTraderjoe
  | UniswapCoreToken;
export type UniswapishTrade =
  | Trade
  | TradePangolin
  | TradeTraderjoe
>>>>>>> 93859438
  | UniswapV3Trade<Currency, UniswapCoreToken, TradeType>;
export type UniswapishAmount =
  | CurrencyAmount
  | CurrencyAmountPangolin
<<<<<<< HEAD
  | UniswapCoreCurrencyAmount<Currency>
  | sushiCurrencyAmount<SushiCurrency | SushiToken>;
export type Fractionish = UniswapFraction | PangolinFraction | SushiFraction;
=======
  | CurrencyAmountTraderjoe
  | UniswapCoreCurrencyAmount<Currency>;
export type Fractionish =
  | UniswapFraction
  | PangolinFraction
  | TraderjoeFraction;
>>>>>>> 93859438

export interface ExpectedTrade {
  trade: UniswapishTrade;
  expectedAmount: UniswapishAmount;
}

export interface Uniswapish {
  /**
   * Router address.
   */
  router: string;

  /**
   * Router smart contract ABI.
   */
  routerAbi: ContractInterface;

  /**
   * Default gas limit for swap transactions.
   */
  gasLimit: number;

  /**
   * Default time-to-live for swap transactions, in seconds.
   */
  ttl: number;

  /**
   * Given a token's address, return the connector's native representation of
   * the token.
   *
   * @param address Token address
   */
  getTokenByAddress(address: string): Tokenish;

  /**
   * Given the amount of `baseToken` to put into a transaction, calculate the
   * amount of `quoteToken` that can be expected from the transaction.
   *
   * This is typically used for calculating token sell prices.
   *
   * @param baseToken Token input for the transaction
   * @param quoteToken Output from the transaction
   * @param amount Amount of `baseToken` to put into the transaction
   */
  estimateSellTrade(
    baseToken: Tokenish,
    quoteToken: Tokenish,
    amount: BigNumber,
    allowedSlippage?: string
  ): Promise<ExpectedTrade>;

  /**
   * Given the amount of `baseToken` desired to acquire from a transaction,
   * calculate the amount of `quoteToken` needed for the transaction.
   *
   * This is typically used for calculating token buy prices.
   *
   * @param quoteToken Token input for the transaction
   * @param baseToken Token output from the transaction
   * @param amount Amount of `baseToken` desired from the transaction
   */
  estimateBuyTrade(
    quoteToken: Tokenish,
    baseToken: Tokenish,
    amount: BigNumber,
    allowedSlippage?: string
  ): Promise<ExpectedTrade>;

  /**
   * Given a wallet and a Uniswap-ish trade, try to execute it on blockchain.
   *
   * @param wallet Wallet
   * @param trade Expected trade
   * @param gasPrice Base gas price, for pre-EIP1559 transactions
   * @param uniswapRouter Router smart contract address
   * @param ttl How long the swap is valid before expiry, in seconds
   * @param abi Router contract ABI
   * @param gasLimit Gas limit
   * @param nonce (Optional) EVM transaction nonce
   * @param maxFeePerGas (Optional) Maximum total fee per gas you want to pay
   * @param maxPriorityFeePerGas (Optional) Maximum tip per gas you want to pay
   */
  executeTrade(
    wallet: Wallet,
    trade: UniswapishTrade,
    gasPrice: number,
    uniswapRouter: string,
    ttl: number,
    abi: ContractInterface,
    gasLimit: number,
    nonce?: number,
    maxFeePerGas?: BigNumber,
    maxPriorityFeePerGas?: BigNumber,
    allowedSlippage?: string
  ): Promise<Transaction>;
}

export interface Ethereumish extends EthereumBase {
  cancelTx(wallet: Wallet, nonce: number): Promise<Transaction>;
  getSpender(reqSpender: string): string;
  getContract(
    tokenAddress: string,
    signerOrProvider?: Wallet | Provider
  ): Contract;
  gasPrice: number;
  nativeTokenSymbol: string;
  chain: string;
}

export interface NetworkSelectionRequest {
  connector?: string; //the target connector (e.g. uniswap or pangolin)
  chain: string; //the target chain (e.g. ethereum, avalanche, or harmony)
  network: string; // the target network of the chain (e.g. mainnet)
}

export interface CustomTransactionReceipt
  extends Omit<
    ethers.providers.TransactionReceipt,
    'gasUsed' | 'cumulativeGasUsed' | 'effectiveGasPrice'
  > {
  gasUsed: string;
  cumulativeGasUsed: string;
  effectiveGasPrice: string | null;
}

export interface CustomTransaction
  extends Omit<
    Transaction,
    'maxPriorityFeePerGas' | 'maxFeePerGas' | 'gasLimit' | 'value'
  > {
  maxPriorityFeePerGas: string | null;
  maxFeePerGas: string | null;
  gasLimit: string | null;
  value: string;
}

export interface CustomTransactionResponse
  extends Omit<
    ethers.providers.TransactionResponse,
    'gasPrice' | 'gasLimit' | 'value'
  > {
  gasPrice: string | null;
  gasLimit: string;
  value: string;
}<|MERGE_RESOLUTION|>--- conflicted
+++ resolved
@@ -24,7 +24,6 @@
   Fraction as PangolinFraction,
 } from '@pangolindex/sdk';
 import {
-<<<<<<< HEAD
   Trade as SushiswapTrade,
   Token as SushiToken,
   CurrencyAmount as sushiCurrencyAmount,
@@ -32,8 +31,13 @@
   Currency as SushiCurrency,
   Fraction as SushiFraction,
 } from '@sushiswap/sdk';
-
-export type Tokenish = Token | TokenPangolin | UniswapCoreToken | SushiToken;
+import {
+  Token as TokenTraderjoe,
+  CurrencyAmount as CurrencyAmountTraderjoe,
+  Trade as TradeTraderjoe,
+  Fraction as TraderjoeFraction,
+} from '@traderjoe-xyz/sdk';
+
 export type UniswapishTrade =
   | Trade
   | TradePangolin
@@ -42,38 +46,30 @@
       SushiToken,
       SushiTradeType.EXACT_INPUT | SushiTradeType.EXACT_OUTPUT
     >
-=======
-  Token as TokenTraderjoe,
-  CurrencyAmount as CurrencyAmountTraderjoe,
-  Trade as TradeTraderjoe,
-  Fraction as TraderjoeFraction,
-} from '@traderjoe-xyz/sdk';
+
 export type Tokenish =
   | Token
   | TokenPangolin
   | TokenTraderjoe
-  | UniswapCoreToken;
+  | UniswapCoreToken
+  | SushiToken;
 export type UniswapishTrade =
   | Trade
   | TradePangolin
   | TradeTraderjoe
->>>>>>> 93859438
+  | SushiswapTrade<SushiToken, SushiToken, SushiTradeType.EXACT_INPUT | SushiTradeType.EXACT_OUTPUT>
   | UniswapV3Trade<Currency, UniswapCoreToken, TradeType>;
 export type UniswapishAmount =
   | CurrencyAmount
   | CurrencyAmountPangolin
-<<<<<<< HEAD
   | UniswapCoreCurrencyAmount<Currency>
+  | CurrencyAmountTraderjoe
   | sushiCurrencyAmount<SushiCurrency | SushiToken>;
-export type Fractionish = UniswapFraction | PangolinFraction | SushiFraction;
-=======
-  | CurrencyAmountTraderjoe
-  | UniswapCoreCurrencyAmount<Currency>;
 export type Fractionish =
   | UniswapFraction
   | PangolinFraction
-  | TraderjoeFraction;
->>>>>>> 93859438
+  | TraderjoeFraction
+  | SushiFraction;
 
 export interface ExpectedTrade {
   trade: UniswapishTrade;
